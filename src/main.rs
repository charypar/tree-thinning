<<<<<<< HEAD
=======
use std::cell::RefCell;
use std::collections::HashMap;
use std::fmt;
use std::fs::File;
use std::{io::BufReader, rc::Rc};

use env_logger;
>>>>>>> beee1a4a
use log::debug;
use std::{
    cell::RefCell,
    collections::HashMap,
    fmt,
    fs::File,
    io::BufReader,
    rc::{Rc, Weak},
};
use xml::reader::{EventReader, XmlEvent};

#[derive(Debug)]
enum ParseEvent {
    Start(String),
    End(String),
}
struct EventSource<T>(EventReader<T>)
where
    T: std::io::Read;

// Translate event source into simpler events for easier testing
impl<T> Iterator for EventSource<T>
where
    T: std::io::Read,
{
    type Item = ParseEvent;

    fn next(&mut self) -> Option<ParseEvent> {
        let event;
        loop {
            match self.0.next() {
                Ok(XmlEvent::StartElement { name, .. }) => {
                    event = Some(ParseEvent::Start(name.local_name));
                    break;
                }
                Ok(XmlEvent::EndElement { name, .. }) => {
                    event = Some(ParseEvent::End(name.local_name));
                    break;
                }
                Ok(XmlEvent::EndDocument) => {
                    event = None;
                    break;
                }
                Err(e) => {
                    eprintln!("{}", e);
                    event = None;
                    break;
                }
                _ => {}
            };
        }

        event
    }
}

#[derive(Debug)]
struct Node {
    children: RefCell<HashMap<String, Rc<Self>>>,
}

impl PartialEq for Node {
    fn eq(&self, other: &Self) -> bool {
        self.children == other.children
    }
}

impl fmt::Display for Node {
    fn fmt(&self, f: &mut fmt::Formatter<'_>) -> fmt::Result {
        write!(f, "{}", self.print(0))
    }
}

// for Display
impl Node {
    fn print(&self, depth: usize) -> String {
        let mut out = "".to_string();

        for (name, node) in self.children.borrow().iter() {
            let indent = "  ".repeat(depth);

            if node.children.borrow().len() < 1 {
                out.push_str(&format!("{}<{} />\n", indent, name))
            } else {
                out.push_str(&format!(
                    "{}<{}>\n{}{}</{}>\n",
                    indent,
                    name,
                    node.print(depth + 1),
                    indent,
                    name
                ));
            }
        }

        out
    }
}

// Main implementation of the thin parsing logic
fn parse<T>(source: &mut T) -> Rc<Node>
where
    T: Iterator<Item = ParseEvent>,
{
    let root = Rc::new(Node {
        children: RefCell::new(HashMap::new()),
    });
    let mut stack = vec![root.clone()];

    for e in source {
        match e {
            ParseEvent::Start(name) => {
                // Create a new child if it doesn't exist
                let node = stack.last().expect("Stack is empty!");
                let child = node
                    .children
                    .borrow_mut()
                    .entry(name.clone())
                    .or_insert_with(|| {
                        Rc::new(Node {
                            children: RefCell::new(HashMap::new()),
                        })
                    })
                    .clone(); // Copy the Rc to allow node and stack borrows to be dropped

                debug!(
                    "> Entering node: {}, ref count: {}",
                    name,
                    Rc::strong_count(&node),
                );

                stack.push(child);
            }
            ParseEvent::End(name) => {
                let node = stack.pop().expect("Stack is empty!");

                debug!(
                    "< Exiting node {} ref count: {}",
                    name,
                    Rc::strong_count(&node),
                );
            }
        }
    }

    root
}

fn main() {
    env_logger::init();

    let file = File::open("sitemap.xml").unwrap();
    let file = BufReader::new(file);
    let parser = EventReader::new(file);
    let mut source = EventSource(parser);

    let tree = parse(&mut source);

    println!("{}", tree);
}

#[cfg(test)]
mod test {
    use super::*;
    use maplit::hashmap;

    fn node(children: HashMap<&'static str, Rc<Node>>) -> Rc<Node> {
        Rc::new(Node {
            children: RefCell::new(
                children
                    .iter()
                    .map(|(k, v)| (k.to_string(), v.clone()))
                    .collect(),
            ),
        })
    }

    #[test]
    fn single_node() {
        let mut stream = vec![
            ParseEvent::Start("parent".to_string()),
            ParseEvent::End("parent".to_string()),
        ]
        .into_iter();

        let expected = node(hashmap! {
            "parent" => node(hashmap!{})
        });
        let actual = parse(&mut stream);

        assert_eq!(*actual, *expected);
    }

    #[test]
    fn single_node_with_single_child() {
        let mut stream = vec![
            ParseEvent::Start("parent".to_string()),
            ParseEvent::Start("child".to_string()),
            ParseEvent::End("child".to_string()),
            ParseEvent::End("parent".to_string()),
        ]
        .into_iter();

        let expected = node(hashmap! {
            "parent" =>node(hashmap!{
                "child"=> node(hashmap!{}),
            })
        });

        let actual = parse(&mut stream);

        assert_eq!(actual, expected);
    }

    #[test]
    fn list() {
        let mut stream = vec![
            ParseEvent::Start("parent".to_string()),
            ParseEvent::Start("child".to_string()),
            ParseEvent::Start("grandchild".to_string()),
            ParseEvent::End("grandchild".to_string()),
            ParseEvent::End("child".to_string()),
            ParseEvent::End("parent".to_string()),
        ]
        .into_iter();

        let expected = node(hashmap! {
            "parent" => node(hashmap!{
                "child" => node(hashmap!{
                    "grandchild" => node(hashmap!{}),
                }),
            })
        });

        let actual = parse(&mut stream);

        assert_eq!(actual, expected);
    }

    #[test]
    fn node_with_two_different_children() {
        let mut stream = vec![
            ParseEvent::Start("parent".to_string()),
            ParseEvent::Start("son".to_string()),
            ParseEvent::End("son".to_string()),
            ParseEvent::Start("daughter".to_string()),
            ParseEvent::End("daughter".to_string()),
            ParseEvent::End("parent".to_string()),
        ]
        .into_iter();

        let expected = node(hashmap! {
            "parent" => node(hashmap!{
                "son" => node(hashmap!{}),
                "daughter" => node(hashmap!{})
            })
        });

        let actual = parse(&mut stream);

        assert_eq!(actual, expected);
    }

    #[test]
    fn node_with_uniform_children() {
        let mut stream = vec![
            ParseEvent::Start("parent".to_string()),
            ParseEvent::Start("son".to_string()),
            ParseEvent::End("son".to_string()),
            ParseEvent::Start("son".to_string()),
            ParseEvent::End("son".to_string()),
            ParseEvent::End("parent".to_string()),
        ]
        .into_iter();

        let expected = node(hashmap! {
            "parent" => node(hashmap!{
                "son" => node(hashmap!{})
            })
        });

        let actual = parse(&mut stream);

        assert_eq!(actual, expected);
    }

    #[test]
    fn node_with_uniform_children_and_granchildren() {
        let mut stream = vec![
            ParseEvent::Start("parent".to_string()),
            ParseEvent::Start("son".to_string()),
            ParseEvent::Start("grandson".to_string()),
            ParseEvent::End("grandson".to_string()),
            ParseEvent::End("son".to_string()),
            ParseEvent::Start("son".to_string()),
            ParseEvent::Start("granddaughter".to_string()),
            ParseEvent::End("granddaughter".to_string()),
            ParseEvent::End("son".to_string()),
            ParseEvent::End("parent".to_string()),
        ]
        .into_iter();

        let expected = node(hashmap! {
            "parent" => node(hashmap!{
                "son" => node(hashmap! {
                    "grandson" => node(hashmap!{}),
                    "granddaughter" => node(hashmap!{})
                })
            })
        });

        let actual = parse(&mut stream);

        assert_eq!(actual, expected);
    }

    #[test]
    fn complex_tree() {
        let mut stream = vec![
            ParseEvent::Start("parent".to_string()),
            ParseEvent::Start("son".to_string()),
            ParseEvent::Start("grandson".to_string()),
            ParseEvent::End("grandson".to_string()),
            ParseEvent::Start("granddaughter".to_string()),
            ParseEvent::End("granddaughter".to_string()),
            ParseEvent::End("son".to_string()),
            ParseEvent::Start("son".to_string()),
            ParseEvent::Start("granddaughter".to_string()),
            ParseEvent::End("granddaughter".to_string()),
            ParseEvent::Start("granddaughter".to_string()),
            ParseEvent::End("granddaughter".to_string()),
            ParseEvent::End("son".to_string()),
            ParseEvent::Start("daughter".to_string()),
            ParseEvent::Start("grandson".to_string()),
            ParseEvent::End("grandson".to_string()),
            ParseEvent::Start("grandson".to_string()),
            ParseEvent::End("grandson".to_string()),
            ParseEvent::End("daughter".to_string()),
            ParseEvent::End("parent".to_string()),
        ]
        .into_iter();

        let expected = node(hashmap! {
            "parent" => node(hashmap!{
                "son" => node(hashmap!{
                    "grandson" => node(hashmap!{}),
                    "granddaughter" => node(hashmap!{})
                }),
                "daughter" => node(hashmap!{
                    "grandson" => node(hashmap!{})
                })
            })
        });

        let actual = parse(&mut stream);

        assert_eq!(actual, expected);
    }
}<|MERGE_RESOLUTION|>--- conflicted
+++ resolved
@@ -1,22 +1,5 @@
-<<<<<<< HEAD
-=======
-use std::cell::RefCell;
-use std::collections::HashMap;
-use std::fmt;
-use std::fs::File;
-use std::{io::BufReader, rc::Rc};
-
-use env_logger;
->>>>>>> beee1a4a
 use log::debug;
-use std::{
-    cell::RefCell,
-    collections::HashMap,
-    fmt,
-    fs::File,
-    io::BufReader,
-    rc::{Rc, Weak},
-};
+use std::{cell::RefCell, collections::HashMap, fmt, fs::File, io::BufReader, rc::Rc};
 use xml::reader::{EventReader, XmlEvent};
 
 #[derive(Debug)]
